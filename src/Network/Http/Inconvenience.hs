--- conflicted
+++ resolved
@@ -391,7 +391,6 @@
         _ <- sendRequest c q body
 
         x <- receiveResponse c handler
-<<<<<<< HEAD
         return x
 
 
@@ -423,7 +422,3 @@
     in the runtime when raised, not sure it's worth the bother. It's
     not like we'd want anything different in their Show instances.
 -}
-
-=======
-        return x
->>>>>>> 4df00220
